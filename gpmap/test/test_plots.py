#!/usr/bin/env python
import unittest
import sys

from os.path import join
from subprocess import check_call

import numpy as np
import pandas as pd

from gpmap.src.settings import TEST_DATA_DIR, BIN_DIR
from gpmap.src.plot import (plot_holoview, get_lines_from_edges_df,
                            figure_allele_grid_datashader, plot_nodes,
                            plot_edges, savefig, init_fig, figure_visualization,
                            figure_allele_grid, save_holoviews,
                            plot_relaxation_times, plot_interactive,
<<<<<<< HEAD
                            figure_Ns_grid)
=======
                            figure_Ns_grid, plot_SeqDEFT_summary)
>>>>>>> 0065a60a
from gpmap.src.genotypes import select_genotypes
from gpmap.src.randwalk import WMWSWalk
from gpmap.src.space import CodonSpace
        

class PlottingTests(unittest.TestCase):
    def test_get_lines_from_edges_df(self):
        nodes_df = pd.DataFrame({'1': [0, 1, 2],
                                 '2': [1, 2, 3],
                                 '3': [2, 3, 4]})
        edges_df = pd.DataFrame({'i': [0, 1],
                                 'j': [1, 2]})
        
        # Test with two axis
        line_coords = get_lines_from_edges_df(nodes_df, edges_df, x='1', y='2')
        exp_x = [0, 1, np.nan, 1, 2, np.nan]
        exp_y = [1, 2, np.nan, 2, 3, np.nan]
        for a, b, c, d in zip(line_coords[:, 0], exp_x, line_coords[:, 1], exp_y):
            assert(a == b or (np.isnan(a) and np.isnan(b)))
            assert(c == d or (np.isnan(c) and np.isnan(d)))
            
        # Test with 3 axis
        line_coords = get_lines_from_edges_df(nodes_df, edges_df, x='1', y='2', z='3')
        exp_x = [0, 1, np.nan, 1, 2, np.nan]
        exp_y = [1, 2, np.nan, 2, 3, np.nan]
        exp_z = [2, 3, np.nan, 3, 4, np.nan]
        for a, b, c, d, e, f in zip(line_coords[:, 0], exp_x, line_coords[:, 1],
                                    exp_y, line_coords[:, 2], exp_z):
            assert(a == b or (np.isnan(a) and np.isnan(b)))
            assert(c == d or (np.isnan(c) and np.isnan(d)))
            assert(e == f or (np.isnan(e) and np.isnan(f)))
        
    def test_datashader_small(self):
        nodes_fpath = join(TEST_DATA_DIR, 'serine.nodes.csv')
        edges_fpath = join(TEST_DATA_DIR, 'serine.edges.csv')
        plot_fpath = join(TEST_DATA_DIR, 'serine.plot')
        nodes_df = pd.read_csv(nodes_fpath, index_col=0)
        edges_df = pd.read_csv(edges_fpath)
        
        # Test only with nodes
        dsg =  plot_holoview(nodes_df, nodes_color='function')
        save_holoviews(dsg, plot_fpath)
        
        # Test with edges
        dsg =  plot_holoview(nodes_df, edges_df=edges_df, nodes_color='function')
        save_holoviews(dsg, plot_fpath)
        
        # Test without shading
        dsg = plot_holoview(nodes_df, edges_df=edges_df,
                            nodes_color='function', linewidth=0,
                            nodes_size=20, nodes_vmin=-5,
                            shade_nodes=False, shade_edges=False)
        save_holoviews(dsg, plot_fpath)
        
    def test_datashader_big(self):  
        nodes_fpath = join(TEST_DATA_DIR, 'dmsc.2.3.nodes.csv')
        edges_fpath = join(TEST_DATA_DIR, 'dmsc.2.3.edges.csv')
        plot_fpath = join(TEST_DATA_DIR, 'dmsc.2.3.plot.ds')
        nodes_df = pd.read_csv(nodes_fpath, index_col=0)
        edges_df = pd.read_csv(edges_fpath)
        
        dsg = plot_holoview(nodes_df, edges_df=edges_df, nodes_color='f',
                            nodes_cmap='viridis', edges_cmap='grey',
                            edges_resolution=1800, nodes_resolution=600)
        save_holoviews(dsg, plot_fpath)
    
    def test_datashader_big_vmax(self):  
        nodes_fpath = join(TEST_DATA_DIR, 'dmsc.2.3.nodes.csv')
        edges_fpath = join(TEST_DATA_DIR, 'dmsc.2.3.edges.csv')
        plot_fpath = join(TEST_DATA_DIR, 'dmsc.2.3.plot.ds')
        nodes_df = pd.read_csv(nodes_fpath, index_col=0)
        edges_df = pd.read_csv(edges_fpath)
        
        dsg = plot_holoview(nodes_df, edges_df=edges_df, nodes_color='f',
                            nodes_cmap='viridis', edges_cmap='grey',
                            edges_resolution=1800, nodes_resolution=2000)
        save_holoviews(dsg, plot_fpath)
    
    def test_datashader_alleles(self):  
        nodes_fpath = join(TEST_DATA_DIR, 'dmsc.2.3.nodes.csv')
        edges_fpath = join(TEST_DATA_DIR, 'dmsc.2.3.edges.csv')
        plot_fpath = join(TEST_DATA_DIR, 'dmsc.2.3.plot.alleles')
        nodes_df = pd.read_csv(nodes_fpath, index_col=0)
        edges_df = pd.read_csv(edges_fpath)
        
        figure_allele_grid_datashader(nodes_df, plot_fpath, edges_df=edges_df,
                                      x='1', y='2')
    
    def test_alleles_variable_sites(self):  
        nodes_fpath = join(TEST_DATA_DIR, 'serine.nodes.csv')
        edges_fpath = join(TEST_DATA_DIR, 'serine.edges.csv')
        plot_fpath = join(TEST_DATA_DIR, 'serine.plot.alleles')
        nodes_df = pd.read_csv(nodes_fpath, index_col=0)
        edges_df = pd.read_csv(edges_fpath)

        # Test with all alleles per site
        figure_allele_grid(nodes_df, fpath=plot_fpath, edges_df=edges_df, x='1', y='2')
        
        # Test with different number of alleles per site
        genotypes = np.array([seq[-3] != 'C' for seq in nodes_df.index])
        nodes_df, edges_df = select_genotypes(nodes_df, genotypes, edges=edges_df)
        figure_allele_grid(nodes_df, fpath=plot_fpath, edges_df=edges_df, x='1', y='2')
        
    def test_datashader_alleles_variable_sites(self):  
        nodes_fpath = join(TEST_DATA_DIR, 'dmsc.2.3.nodes.csv')
        edges_fpath = join(TEST_DATA_DIR, 'dmsc.2.3.edges.csv')
        plot_fpath = join(TEST_DATA_DIR, 'dmsc.2.3.plot.alleles')
        nodes_df = pd.read_csv(nodes_fpath, index_col=0)
        edges_df = pd.read_csv(edges_fpath)
        
        genotypes = np.array([seq.endswith('AA') and seq[-3] != 'C'
                              for seq in nodes_df.index])
        nodes_df, edges_df = select_genotypes(nodes_df, genotypes, edges=edges_df)
        
        figure_allele_grid_datashader(nodes_df, plot_fpath, edges_df=edges_df,
                                      x='1', y='2')
    
    def test_plotting(self):
        nodes_fpath = join(TEST_DATA_DIR, 'serine.nodes.csv')
        edges_fpath = join(TEST_DATA_DIR, 'serine.edges.csv')
        plot_fpath = join(TEST_DATA_DIR, 'serine.plot')
        nodes_df = pd.read_csv(nodes_fpath, index_col=0)
        edges_df = pd.read_csv(edges_fpath)
        
        fig, axes = init_fig(1, 1, colsize=4, rowsize=3.5)
        plot_nodes(axes, nodes_df, size='function', color='white', lw=0.2)
        plot_edges(axes, nodes_df, edges_df)
        savefig(fig, plot_fpath)
        
        # Test with centering of function in color scale
        fig, axes = init_fig(1, 1, colsize=4, rowsize=3.5)
        plot_nodes(axes, nodes_df, color='white', size='function', lw=0.2, vcenter=0)
        plot_edges(axes, nodes_df, edges_df)
        savefig(fig, plot_fpath)
    
    def test_Ns_grid(self):
        rw = WMWSWalk(CodonSpace(['S'], add_variation=True, seed=0))
        fpath = join(TEST_DATA_DIR, 'serine.Ns')
        figure_Ns_grid(rw, fpath)
    
    def test_figure_visualization(self):
        nodes_fpath = join(TEST_DATA_DIR, 'serine.nodes.csv')
        edges_fpath = join(TEST_DATA_DIR, 'serine.edges.csv')
        plot_fpath = join(TEST_DATA_DIR, 'serine.plot')
        nodes_df = pd.read_csv(nodes_fpath, index_col=0)
        edges_df = pd.read_csv(edges_fpath)
        
        figure_visualization(nodes_df, edges_df, nodes_color='function',
                             fpath=plot_fpath, highlight_genotypes=['TCN', 'AGY'],
                             palette='Set1', alphabet_type='dna')
    
    def test_figure_visualization_big(self):
        nodes_fpath = join(TEST_DATA_DIR, 'dmsc.2.3.nodes.csv')
        edges_fpath = join(TEST_DATA_DIR, 'dmsc.2.3.edges.csv')
        plot_fpath = join(TEST_DATA_DIR, 'dmsc.2.3.plot')
        nodes_df = pd.read_csv(nodes_fpath, index_col=0)
        edges_df = pd.read_csv(edges_fpath)
        
        figure_visualization(nodes_df, edges_df, nodes_color='f',
                             fpath=plot_fpath)
        
    def test_plot_visualization_bin_help(self):    
        bin_fpath = join(BIN_DIR, 'plot_visualization.py')
        cmd = [sys.executable, bin_fpath, '-h']
        check_call(cmd)
        
    def test_plot_visualization_bin(self):    
        bin_fpath = join(BIN_DIR, 'plot_visualization.py')
        
        nodes_fpath = join(TEST_DATA_DIR, 'serine.nodes.csv')
        edges_fpath = join(TEST_DATA_DIR, 'serine.edges.npz')
        
        plot_fpath = join(TEST_DATA_DIR, 'serine.plot')
        cmd = [sys.executable, bin_fpath, nodes_fpath, '-e', edges_fpath,
               '-o', plot_fpath, '-nc', 'function', '-s', 'function']
        check_call(cmd)
        
        # Highlighting peaks in nucleotide sequence
        plot_fpath = join(TEST_DATA_DIR, 'serine.plot.2sets')
        cmd = [sys.executable, bin_fpath, nodes_fpath, '-e', edges_fpath,
               '-o', plot_fpath, '-g', 'TCN,AGY', '-A', 'rna',
               '-nc', 'function', '-s', 'function']
        check_call(cmd)
        
        # Highlighting coding sequence
        plot_fpath = join(TEST_DATA_DIR, 'serine.plot.aa')
        cmd = [sys.executable, bin_fpath, nodes_fpath, '-e', edges_fpath,
               '-o', plot_fpath,
               '-g', 'S,L', '--protein_seq', '-l', 'log(binding)',
               '-A', 'protein', '-nc', 'function', '-s', 'function']
        check_call(cmd)
        
        # Interactive
        plot_fpath = join(TEST_DATA_DIR, 'serine.plot')
        cmd = [sys.executable, bin_fpath, nodes_fpath, '-e', edges_fpath,
               '-o', plot_fpath, '-nc', 'function', '-s', 'function',
               '--interactive']
        check_call(cmd)
    
    def test_plot_visualization_bin_datashader(self):
        bin_fpath = join(BIN_DIR, 'plot_visualization.py')
        nodes_fpath = join(TEST_DATA_DIR, 'dmsc.2.3.nodes.csv')
        edges_fpath = join(TEST_DATA_DIR, 'dmsc.2.3.edges.npz')
        plot_fpath = join(TEST_DATA_DIR, 'dmsc.2.3.plot')
        
        cmd = [sys.executable, bin_fpath, nodes_fpath, '-e', edges_fpath,
               '-o', plot_fpath, '-nc', 'f', '--datashader', '-nr', '800',
               '-er', '1800']
        check_call(cmd)
        
    def test_plot_visualization_bin_alleles(self):    
        bin_fpath = join(BIN_DIR, 'plot_visualization.py')
        
        nodes_fpath = join(TEST_DATA_DIR, 'serine.nodes.csv')
        edges_fpath = join(TEST_DATA_DIR, 'serine.edges.npz')
        
        plot_fpath = join(TEST_DATA_DIR, 'serine.alleles')
        cmd = [sys.executable, bin_fpath, nodes_fpath, '-e', edges_fpath,
               '-o', plot_fpath, '-nc', 'function', '-s', 'function', '--alleles']
        check_call(cmd)
    
    def test_plot_visualization_bin_datashader_alleles(self):
        bin_fpath = join(BIN_DIR, 'plot_visualization.py')
        nodes_fpath = join(TEST_DATA_DIR, 'dmsc.2.3.nodes.csv')
        edges_fpath = join(TEST_DATA_DIR, 'dmsc.2.3.edges.npz')
        plot_fpath = join(TEST_DATA_DIR, 'dmsc.2.3.plot')
        
        cmd = [sys.executable, bin_fpath, nodes_fpath, '-e', edges_fpath,
               '-o', plot_fpath, '-nc', 'f', '--datashader', '-nr', '800',
               '-er', '1800', '--alleles']
        check_call(cmd)
    
    def test_plot_relaxation_times(self):    
        decay_fpath = join(TEST_DATA_DIR, 'serine.decay_rates.csv')
        fpath = join(TEST_DATA_DIR, 'serine.decay_rates')
        df = pd.read_csv(decay_fpath)
        plot_relaxation_times(df, fpath=fpath, neutral_time=1/4)
    
    def test_plot_relaxation_times_bin(self):    
        bin_fpath = join(BIN_DIR, 'plot_relaxation_times.py')
        decay_fpath = join(TEST_DATA_DIR, 'serine.decay_rates.csv')
        plot_fpath = join(TEST_DATA_DIR, 'serine.decay_rates') 
        cmd = [sys.executable, bin_fpath, decay_fpath, '-o', plot_fpath]
        check_call(cmd)
        
    def test_interactive_plot(self):
        nodes_fpath = join(TEST_DATA_DIR, 'serine.nodes.csv')
        edges_fpath = join(TEST_DATA_DIR, 'serine.edges.csv')
        nodes_df = pd.read_csv(nodes_fpath, index_col=0)
        edges_df = pd.read_csv(edges_fpath)
        
        fpath = join(TEST_DATA_DIR, 'serine.interactive2d')
        plot_interactive(nodes_df, edges_df=edges_df, fpath=fpath,
                         nodes_color='function', nodes_size=10,
                         edges_width=1)
        
        fpath = join(TEST_DATA_DIR, 'serine.interactive3d')
        plot_interactive(nodes_df, edges_df=edges_df, fpath=fpath,
                         nodes_color='function', nodes_size=10,
                         edges_width=1, z='3')
    
    def test_plot_SeqDEFT_summary(self):
        fpath = join(TEST_DATA_DIR, 'seqdeft_output.log_Ls.csv')
        logl = pd.read_csv(fpath)
        
        fig = plot_SeqDEFT_summary(logl)
        fpath = join(TEST_DATA_DIR, 'seqdeft_output.log_Ls.png')
        savefig(fig, fpath)
        
        
if __name__ == '__main__':
    import sys;sys.argv = ['', 'PlottingTests']
    unittest.main()<|MERGE_RESOLUTION|>--- conflicted
+++ resolved
@@ -14,11 +14,7 @@
                             plot_edges, savefig, init_fig, figure_visualization,
                             figure_allele_grid, save_holoviews,
                             plot_relaxation_times, plot_interactive,
-<<<<<<< HEAD
-                            figure_Ns_grid)
-=======
                             figure_Ns_grid, plot_SeqDEFT_summary)
->>>>>>> 0065a60a
 from gpmap.src.genotypes import select_genotypes
 from gpmap.src.randwalk import WMWSWalk
 from gpmap.src.space import CodonSpace
@@ -288,7 +284,108 @@
         fpath = join(TEST_DATA_DIR, 'seqdeft_output.log_Ls.png')
         savefig(fig, fpath)
         
+    def xtest_visualize_reactive_paths(self):
+        np.random.seed(0)
+        v = CodonFitnessLandscape(add_variation=True)
+        Ns = v.calc_Ns(stationary_function=1.3)
+        v.calc_stationary_frequencies(Ns)
+        v.calc_visualization(Ns, n_components=5)
+        
+        gt1, gt2 = ['TCT', 'TCA', 'TCC', 'TCG'], ['AGT', 'AGC']
+        fpath = join(TEST_DATA_DIR, 'reactive_path')
+        # v.figure(fpath=fpath, size=40, cmap='coolwarm', 
+        #                  genotypes1=gt1, genotypes2=gt2, figsize=(8, 6),
+        #                  dominant_paths=False, p_reactive_paths=True)
+        
+        v.figure(fpath=fpath, size=40, cmap='coolwarm', 
+                         genotypes1=gt1, genotypes2=gt2, figsize=(8, 6),
+                         dominant_paths=True, edge_widths=2,
+                         edges_cmap='Greens', p_reactive_paths=True)
+    
+    def xtest_visualization_grid_allele(self):
+        v = CodonFitnessLandscape(add_variation=True, seed=0)
+        v.calc_visualization(Ns=1)
+        
+        fpath = join(TEST_DATA_DIR, 'codon_v.alleles')
+        figure_allele_grid(v.nodes_df, edges_df=v.edges_df, fpath=fpath)
+    
+    def xtest_visualization_grid_shifts(self):
+        v = CodonFitnessLandscape(add_variation=True, seed=0)
+        v.calc_visualization(Ns=1)
+        
+        fpath = join(TEST_DATA_DIR, 'codon_v.shifts')
+        figure_shifts_grid(v.nodes_df, seq='AU', edges_df=v.edges_df,
+                           fpath=fpath, alphabet_type='rna',
+                           labels_full_seq=True)
+    
+    def xtest_figure_Ns_grid(self):
+        log = LogTrack()
+        np.random.seed(1)
+        length = 8
+        lambdas = np.array([0, 1e6, 1e5, 1e4,
+                            1e3, 1e2, 1e1, 1e0, 0])
+    
+        log.write('Simulate data')
+        vc = VCregression(length, n_alleles=4, log=log, alphabet_type='custom')
+        v = Visualization(length, log=log)
+        v.set_function(vc.simulate(lambdas))
+        
+        fig_fpath = join(TEST_DATA_DIR, 'fgrid')
+        figure_Ns_grid(v, fig_fpath, ncol=3)
+    
+    def xtest_get_edges(self):
+        v = Visualization(length=3, n_alleles=4)
+        v.set_random_function(0)
+        v.calc_visualization(n_components=20)
+        x, y, z = v.get_nodes_coord(z=4)
+        edges = v.get_edges_coord(x, y, z)
+        assert(np.all(edges.shape == (576, 2, 3)))
+    
+    def xtest_rotate_coords(self):
+        np.random.seed(0)
+        
+        v = CodonFitnessLandscape(add_variation=True)
+        v.calc_visualization()
+        c = np.vstack([v.axis['Axis 2'],
+                       v.axis['Axis 3'],
+                       v.axis['Axis 4']])
+        c2 = v.rotate_coords(c, theta=np.pi / 2, axis='x')
+        assert(np.allclose(c[0], c2[0]))
+        assert(np.allclose(c[1], c2[2]))
+        assert(np.allclose(c[2], -c2[1]))
+        
+        c2 = v.rotate_coords(c, theta=0, axis='x')
+        assert(np.allclose(c, c2))
+        
+    def xtest_smn1_visualization(self):
+        fpath = join(DATA_DIR, 'smn1.csv')
+        data = pd.read_csv(fpath)
+        data.loc[data['phenotype'] > 100, 'phenotype'] = 100
+        v = Visualization(length=8, n_alleles=4, label='smn1',
+                                  ns=1, cache_prefix='smn1')
+        v.load_function(data['phenotype'])
+        v.calc_stationary_frequencies()
+        v.tune_ns(stationary_function=80)
+        v.calc_visualization(n_components=10, recalculate=True)
+        v.plot_visual()
+    
+    def xtest_rotation_movie(self):
+        np.random.seed(0)
+    
+        v = CodonFitnessLandscape(add_variation=True)
+        v.calc_visualization(Ns=1)
+        dpath = join(TEST_DATA_DIR, 'rotation_movie')
+        v.plot_rotation_movie(dpath=dpath, nframes=60,
+                                      lims=(-2, 2), force=True)
+    
+    def xtest_ns_movie(self):
+        np.random.seed(0)
+        v = CodonFitnessLandscape(add_variation=True)
+        dpath = join(TEST_DATA_DIR, 'ns_movie')
+        v.plot_ns_movie(dpath, nframes=60, fmax=1.64,
+                                n_components=20, force=True)
+
         
 if __name__ == '__main__':
     import sys;sys.argv = ['', 'PlottingTests']
-    unittest.main()+    unittest.main()
