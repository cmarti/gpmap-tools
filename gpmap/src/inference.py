#!/usr/bin/env python
import random
from itertools import product, combinations
from tqdm import tqdm
from _functools import partial

import numpy as np
import pandas as pd

from numpy.linalg.linalg import matrix_power
from scipy.sparse.csr import csr_matrix
from scipy.sparse import triu
from scipy.sparse.linalg.interface import LinearOperator
from scipy.sparse.linalg.isolve import minres
from scipy.optimize._minimize import minimize
from scipy.special._basic import comb, factorial
from scipy.linalg.decomp_svd import orth
from scipy.linalg.basic import solve
from scipy.sparse.linalg import cg
from scipy.special._logsumexp import logsumexp

from gpmap.src.settings import U_MAX, PHI_LB, PHI_UB
from gpmap.src.utils import (get_sparse_diag_matrix, check_error,
                             calc_matrix_polynomial_dot, Frob, grad_Frob,
                             reciprocal, calc_Kn_matrix, calc_cartesian_product,
<<<<<<< HEAD
                             calc_cartesian_prod_freqs, get_CV_splits)
=======
                             calc_cartesian_prod_freqs)
>>>>>>> 53765d31
from gpmap.src.seq import (guess_space_configuration, get_alphabet,
                           get_seqs_from_alleles, get_product_states)


class Laplacian(object):
    def __init__(self, n_alleles, seq_length):
        self.alpha = n_alleles
        self.l = seq_length
        self.n = self.alpha ** self.l
    
        self.calc_Kn()    
        self.calc_A_triu()
        
        self.neighbors = np.vstack((self.triu_A + self.triu_A.T).asformat('lil').rows) 
    
    @property
    def shape(self):
        return(self.triu_A.shape)
    
    def calc_Kn(self):
        # TODO: figure out how to avoid ones
        Kn = np.ones((self.alpha, self.alpha))
        np.fill_diagonal(Kn, np.zeros(self.alpha))
        self.Kn = csr_matrix(Kn)
        self.Kn_triu = csr_matrix(triu(Kn))
    
    def calc_A_triu(self):
        self.triu_A = calc_cartesian_product([self.Kn_triu] * self.l)
    
    def dot(self, v):
        # TODO: figure out if this is saving us memory or not
        return(self.alpha * v - self.triu_A.dot(v) - self.triu_A.T.dot(v))
    
    def dot2(self, v):
        return(self.alpha * v - v[self.neighbors].sum(1))


class LandscapeEstimator(object):
    def __init__(self, expand_alphabet=True):
        self.expand_alphabet = expand_alphabet
    
    def define_space(self, seq_length=None, n_alleles=None, genotypes=None,
                     alphabet_type='custom'):
        alphabet = None
        
        if genotypes is not None:
            configuration = guess_space_configuration(genotypes,
                                                      ensure_full_space=False)
            seq_length = configuration['length']
            alphabet_type = configuration['alphabet_type']
            n_alleles = configuration['n_alleles']
            
            if np.unique(n_alleles).shape[0] > 1:
                if self.expand_alphabet:
                    alphabet = set()
                    for alleles in configuration['alphabet']:
                        alphabet = alphabet.union(alleles)
                    alphabet = [sorted(alphabet)] * seq_length
                else:
                    msg = 'All sites must have the same number of alleles'
                    msg += 'per site or set "expand_alphabet=True" for filling'
                    msg += 'in the missing alleles observed at other sites'
                    raise ValueError(msg)
            else:
                alphabet = configuration['alphabet']
                
            n_alleles = len(alphabet[0])
        
        elif n_alleles is None or seq_length is None:
            msg = 'Either genotypes or both seq_length and n_alleles must '
            msg += 'be provided'
            raise ValueError(msg)
        
        if alphabet is None:
            alphabet = get_alphabet(n_alleles=n_alleles,
                                    alphabet_type=alphabet_type)
            alphabet = [alphabet] * seq_length
        
        self.seq_length = seq_length
        self.n_alleles = n_alleles
        self.n_genotypes = n_alleles ** seq_length
        
        self.genotypes = np.array(list(get_seqs_from_alleles(alphabet)))
        self.genotype_idxs = pd.Series(np.arange(self.n_genotypes),
                                       index=self.genotypes)
    
    def calc_eigenvalues(self):
        lambdas = np.arange(self.seq_length + 1) * self.n_alleles
        return(lambdas)
    
    def calc_eigenvalue_multiplicity(self):
        self.lambdas_multiplicity = np.array([comb(self.seq_length, k) * (self.n_alleles - 1) ** k
                                              for k in range(self.seq_length + 1)], dtype=int)
    
    def calc_eig_vandermonde_matrix(self, lambdas=None):
        if lambdas is None:
            lambdas = np.arange(self.seq_length + 1) * self.n_alleles
        V = np.vstack([lambdas ** i for i in range(self.seq_length + 1)]).T
        return(V)
    
    def calc_polynomial_coeffs(self, numeric=False):
        '''
        Calculates the coefficients of the polynomial in L that represent 
        projection matrices into each of the kth eigenspaces.
        
        Returns
        -------
        B : array-like of shape (seq_length + 1, seq_length + 1)
            Matrix containing the b_i,k coefficients for power i on rows
            and order k on columns. One can obtain the coefficients for any
            combination of $\lambda_k$ values by scaling the coefficients 
            for each eigenspace by its eigenvalue and adding them up across
            different powers
        '''
        if numeric:
            self.B = np.linalg.inv(self.calc_eig_vandermonde_matrix())

        else:        
            l = self.seq_length
            lambdas = self.calc_eigenvalues()
            s = l + 1
            B = np.zeros((s, s))
            
            idx = np.arange(s)
            
            for k in idx:
                k_idx = idx != k
                k_lambdas = lambdas[k_idx]
                norm_factor = 1 / np.prod(k_lambdas - lambdas[k])
    
                for power in idx:
                    p = np.sum([np.product(v) for v in combinations(k_lambdas, l - power)])
                    B[power, k] = norm_factor * (-1) ** (power) * p
            
            self.B = B
            
        return(self.B)
    
    def get_polynomial_coeffs(self, k=None, lambdas=None):
        msg = 'Only one "k" or "lambdas" can and must be provided'
        check_error((lambdas is None) ^ (k is None), msg=msg)
        
        if lambdas is not None:
            if not hasattr(self, 'B') or self.B.shape[0] != self.seq_length + 1:
                self.calc_polynomial_coeffs()
            coeffs = self.B.dot(lambdas)
        else:
            coeffs = self.B[:, k].ravel() 
        
        return(coeffs)

    def project(self, y, k=None, lambdas=None):
        '''
        Projects the function ``y`` into the ``k``th eigenspace of the 
        graph Laplacian
        
        Parameters
        ----------
        y : array-like of shape (n_genotypes,)
            Vector with the function values associated to each of the genotypes
            ordered as in ``genotypes`` attribute
        
        k : int
            Order of the eigenspace in which to project the function ``y``
        
        lambdas : array-like of shape (seq_length + 1,)
            Vector containing the variance components by which to scale 
            the projection of ``y`` into each of the ``k``th eigenspaces
            
        Returns
        -------
        yk : array-like of shape (n_genotypes,)
            Vector containing the pure ``k``th order component of the function
            ``y`` or the sum of the projections into each component scaled by
            ``lambda[k]`` if ``lambdas`` is provided 
        '''
        msg = 'k and lambdas cannot be provided simultaneously'
        check_error(lambdas is None or k is None, msg=msg)
        
        coeffs = self.get_polynomial_coeffs(k=k, lambdas=lambdas)
        projection = calc_matrix_polynomial_dot(coeffs, self.M, y)
        return(projection)
    
    def calc_L_powers_unique_entries_matrix(self):
        """Construct entries of powers of L. 
        Column: powers of L. 
        Row: Hamming distance"""
        
        # TODO: replace this with the analytical solution from the Lagrange
        # polynomials

        l, a, s = self.seq_length, self.n_alleles, self.seq_length + 1
    
        # Construct C
        C = np.zeros([s, s])
        for i in range(s):
            for j in range(s):
                if i == j:
                    C[i, j] = i * (a - 2)
                if i == j + 1:
                    C[i, j] = i
                if i == j - 1:
                    C[i, j] = (l - j + 1) * (a - 1)
    
        # Construct D
        D = np.array(np.diag(l * (a - 1) * np.ones(s), 0))
    
        # Construct B
        B = D - C
    
        # Construct u
        u = np.zeros(s)
        u[0], u[1] = l * (a - 1), -1
    
        # Construct MAT column by column
        MAT = np.zeros([s, s])
        MAT[0, 0] = 1
        for j in range(1, s):
            MAT[:, j] = matrix_power(B, j-1).dot(u)
    
        # Invert MAT
        self.L_powers_unique_entries_inv = np.linalg.inv(MAT)
        self.L_powers_unique_entries = MAT
        

class VCregression(LandscapeEstimator):
    '''
        Variance Component regression model that allows inference and prediction
        of a scalar function in sequence spaces under a Gaussian Process prior
        parametrized by the contribution of the different orders of interaction
        to the observed genetic variability of a continuous phenotype
        
        It requires the use of the same number of alleles per sites
        
        Parameters
        ----------
        p : np.array of shape (seq_length, n_alleles)
            Stationary frequencies of alleles under a simple random walk
            to use for the generalized or skewed variance component regression.
            If not provided, regular VC regression will be applied
            
    '''
    def init(self, seq_length=None, n_alleles=None, genotypes=None,
             alphabet_type='custom', ps=None):
        self.define_space(seq_length=seq_length, n_alleles=n_alleles,
                          genotypes=genotypes, alphabet_type=alphabet_type)
        self.calc_sparse_matrix_for_polynomial(ps=ps)
        self.calc_polynomial_coeffs()
        
        # For estimating lambdas
        self.calc_L_powers_unique_entries_matrix()
        self.calc_W_kd_matrix()
    
    def calc_eigenvalues(self):
        lambdas = np.arange(self.seq_length + 1)
        if not self.skewed:
            lambdas *= self.n_alleles
        return(lambdas)
    
    def calc_sparse_matrix_for_polynomial(self, ps=None):
        '''calc L or Q'''
        
        self.skewed = ps is not None
        self.ps = ps

        if self.skewed:
            sites_matrices = [calc_Kn_matrix(p=p) for p in ps]
            self.D_pi = get_sparse_diag_matrix(calc_cartesian_prod_freqs(ps))
        else:
            sites_matrices = [calc_Kn_matrix(self.n_alleles)] * self.seq_length
        
        M = calc_cartesian_product(sites_matrices)
        M = get_sparse_diag_matrix(M.sum(1).A1.flatten()) - M
        self.M = M
        
    def calc_w(self, k, d):
        """return value of the Krawtchouk polynomial for k, d"""
        l, a = self.seq_length, self.n_alleles
        s = 0
        for q in range(l + 1):
            s += (-1)**q * (a - 1)**(k - q) * comb(d, q) * comb(l - d, k - q)
        return(1 / a**l * s)
    
    def calc_W_kd_matrix(self):
        """return full matrix l+1 by l+1 Krawtchouk matrix"""
        self.W_kd = np.zeros([self.seq_length + 1, self.seq_length + 1])
        for k in range(self.seq_length + 1):
            for d in range(self.seq_length + 1):
                self.W_kd[k, d] = self.calc_w(k, d)
    
    def get_obs_idx(self, seqs):
        obs_idx = self.genotype_idxs[seqs]
        return(obs_idx)

    def set_data(self, X, y, variance=None):
        self.obs_idx = self.get_obs_idx(X)
        self.y = y
        self.n_obs = y.shape[0]

        if variance is None:
            variance = np.zeros(y.shape[0])        
        self.variance = variance
    
    def fit(self, X, y, variance=None,
            cross_validation=False, nfolds=10):
        """
        Infers the variance components from the provided data, this is, 
        the relative contribution of the different orders of interaction
        to the variability in the sequence-function relationships
        
        Stores learned `lambdas` in the attribute VCregression.lambdas
        to use internally for predictions and returns them as output
        
        Parameters
        ----------
        X : array-like of shape (n_obs,)
            Vector containing the genotypes for which have observations provided
            by `y`
            
        y : array-like of shape (n_obs,)
            Vector containing the observed phenotypes corresponding to `X`
            sequences
        
        variance : array-like of shape (n_obs,)
            Vector containing the empirical or experimental known variance for
            the measurements in `y`
            
        cross_validation : bool (False)
            Whether to use cross-validation and regularize the variance
            components so that their contribution tends to decay exponentially
            
        nfolds : int (10)
            Number of folds to use for cross-validation
        
        Returns
        -------
        lambdas: array-like of shape (seq_length + 1,)
            Variances for each order of interaction k inferred from the data
        
        """
        if not hasattr(self, 'space'):
            self.init(genotypes=X)
        
        self.set_data(X, y, variance=variance)
        
        if cross_validation:
            self.second_order_diff_matrix = self.calc_second_order_diff_matrix()
            self.lambdas = self.estimate_lambdas_cv(self.obs_idx, y, variance,
                                                    nfolds=nfolds)
        else:
            self.lambdas = self.estimate_lambdas(self.obs_idx, y)
        return(self.lambdas)
    
    def estimate_lambdas(self, obs_idx, y, betas=None,
                         second_order_diff_matrix=None):
        """solve for lambdas using least squares with the given rho_d 
        and N_d"""
        rho_d, N_d = self.compute_empirical_rho(obs_idx, y)
        
        # Calculate matrices for calculating Frobenius norm given lambdas
        M = self.construct_M(N_d)
        a = self.construct_a(rho_d, N_d) 

        if betas is None:        
            # Minimize the objective function Frob with lambda > 0
            M_inv = np.linalg.inv(M)
            lambda0 = np.array(np.dot(M_inv, a)).ravel()
            res = minimize(fun=Frob, jac=grad_Frob, args=(M, a),
                           x0=lambda0, method='L-BFGS-B',
                           bounds=[(0, None)] * (self.seq_length + 1))
            lambdas = res.x
            
        else:
            lambdas = []
            for beta in betas:
                res = minimize(fun=self.Frob_reg, args=(M, a, beta, second_order_diff_matrix),
                               x0=np.zeros(self.seq_length + 1), method='Powell',
                               options={'xtol': 1e-8, 'ftol': 1e-8})
                lambdas.append(np.exp(res.x))
                
        return(lambdas)
    
    def get_cv_indexes(self, n_obs, nfolds=10):
        order = np.arange(n_obs)
        random.shuffle(order)
        folds = np.array_split(order, nfolds)
        
        for i in range(nfolds):
            training_idx = np.hstack(folds[:i] + folds[i+1:])
            validation_idx = folds[i]
            yield(training_idx, validation_idx)
    
    def estimate_lambdas_cv(self, obs_idx, y, variance, nfolds=10, betas=None):
        """
        Estimate lambdas using regularized least squares with 
        regularization parameter chosen using cross-validation
    
        """
        if betas is None:
            betas = 10 ** np.arange(-2, 6, .5)
            
        mses = []
        for training_idx, validation_idx in tqdm(self.get_cv_indexes(y.shape[0], nfolds),
                                                 total=nfolds):
            y_train, y_validation = y[training_idx], y[validation_idx]

            # Estimate lambdas from training data
            lambdas = self.estimate_lambdas(obs_idx=training_idx,
                                            y=y_train, betas=betas)
            
            # Compute covariance on validation and substract the empirical variance
            rho, n = self.compute_empirical_rho(validation_idx, y_validation)
            rho[0] -= np.mean(variance[validation_idx])
            
            # Compute MSE between the expected and observed covariance matrix
            mses.append([np.sum((self.W_kd.T.dot(lambdas[i]) - rho) ** 2 * (1 / np.sum(n)) * n)
                         for i in range(betas.shape[0])])
        
        # Select the beta with best MSE across folds    
        mses = np.array(mses)
        mses = np.mean(mses, axis=0)
        betaopt = betas[np.argmin(mses)]
        
        # Re-estimate data
        lambdas = self.estimate_lambdas(obs_idx, y, betas=[betaopt])[0]
        self.beta_mse = dict(zip(betas, mses))
        return(lambdas)

    def get_noise_diag_matrix(self):
        self.E_sparse = get_sparse_diag_matrix(self.variance)
    
    def get_gt_to_data_matrix(self, idx=None, subset_idx=None):
        if idx is None:
            idx = self.genotype_idxs.values
        
        if subset_idx is None:
            obs_idx = idx.copy()
        else:
            obs_idx = idx[subset_idx]
            
        n_obs = obs_idx.shape[0]
        gt2data = csr_matrix((np.ones(n_obs), (obs_idx, np.arange(n_obs))),
                             shape=(self.n_genotypes, n_obs))
        return(gt2data)
    
    def compute_empirical_rho(self, obs_idx, y):
        n_obs = y.shape[0]
        gt2data = self.get_gt_to_data_matrix(obs_idx)
        
        seq_values = gt2data.dot(y)
        observed_seqs = gt2data.dot(np.ones(n_obs))

        # Compute rho_d and N_d
        size = self.seq_length + 1
        correlation, distance_class_ns = np.zeros(size), np.zeros(size)
        for d in range(size):
            c_k = self.L_powers_unique_entries_inv[:, d]
            
            polynomial = calc_matrix_polynomial_dot(c_k, self.M, observed_seqs)
            distance_class_n = np.sum(observed_seqs * polynomial)
            
            polynomial = calc_matrix_polynomial_dot(c_k, self.M, seq_values)
            correlation[d] = reciprocal(np.sum(seq_values * polynomial), distance_class_n)
            
            distance_class_ns[d] = distance_class_n
            
        return(correlation, distance_class_ns)

    def calc_second_order_diff_matrix(self):
        """Construct second order difference matrix for regularization"""
        Diff2 = np.zeros((self.seq_length - 2, self.seq_length))
        for i in range(Diff2.shape[0]):
            Diff2[i, i:i + 3] = [-1, 2, -1]
        return(Diff2.T.dot(Diff2))
    
    def Frob_reg(self, theta, M, a, beta, second_order_diff_matrix):
        """cost function for regularized least square method for inferring 
        lambdas"""
        Frob1 = np.exp(theta).dot(M).dot(np.exp(theta))
        Frob2 = 2 * np.exp(theta).dot(a)
        return(Frob1 - Frob2 + beta * theta[1:].dot(self.second_order_diff_matrix).dot(theta[1:]))
    
    def construct_M(self, N_d):
        size = self.seq_length + 1
        M = np.zeros([size, size])
        for i in range(size):
            for j in range(size):
                for d in range(size):
                    M[i, j] += N_d[d] * self.W_kd[i, d] * self.W_kd[j, d]
        return(M)
    
    def construct_a(self, rho_d, N_d):
        size = self.seq_length + 1
        a = np.zeros(size)
        for i in range(size):
            for d in range(size):
                a[i] += N_d[d] * self.W_kd[i, d] * rho_d[d]
        return(a)
    
    def lambdas_to_variance(self, lambdas):
        self.calc_eigenvalue_multiplicity()
        variance_components = (lambdas * self.lambdas_multiplicity)[1:]
        variance_components = variance_components / variance_components.sum()
        return(variance_components)
    
    def predict(self, Xpred=None, X=None, y=None, variance=None, lambdas=None,
                ps=None, estimate_variance=False):
        """
        Compute the Maximum a Posteriori (MAP) estimate of the phenotype at 
        the provided or all genotypes
        
        Parameters
        ----------
        Xpred : array-like of shape (n_genotypes,)
            Vector containing the genotypes for which we want to predict the
            phenotype. If `n_genotypes == None` then predictions are provided
            for the whole sequence space
        
        X : array-like of shape (n_obs,)
            Vector containing the genotypes for which have observations provided
            by `y`
            
        y : array-like of shape (n_obs,)
            Vector containing the observed phenotypes corresponding to `X`
            sequences
        
        variance : array-like of shape (n_obs,)
            Vector containing the empirical or experimental known variance for
            the measurements in `y`
            
        lambdas : array-like of shape (seq_length + 1,)
            Vector containing variance components `lambdas` to use to make 
            predictions given the observed `X`, `y` sequence function
            relationship 
            
        estimate_variance : bool (False)
            Option to also return the posterior variances for each individual
            genotype
        
        Returns
        -------
        function : pd.DataFrame of shape (n_genotypes, 1)
                   Returns the phenotypic predictions for each input genotype
                   in the column ``ypred`` and genotype labels as row names.
                   If ``estimate_variance=True``, then it has an additional
                   column with the posterior variances for each genotype
        """
        
        if np.all([X is not None, y is not None,
                   variance is not None, lambdas is not None]):
            self.init(genotypes=X, ps=ps)
            self.set_data(X=X, y=y, variance=variance)
            self.lambdas = lambdas
            
        elif np.any([X is not None, y is not None, lambdas is not None]):
            msg = 'X, y and lambdas must all be provided for prediction or'
            msg = ' the model should have been previously fitted'
            raise ValueError(msg)
        
        self.get_noise_diag_matrix()
        self.gt2data = self.get_gt_to_data_matrix(self.obs_idx)
    
        # Minimize error given lambdas
        coeffs = self.get_polynomial_coeffs(lambdas=self.lambdas)
        Kop = LinearOperator((self.n_obs, self.n_obs),
                             matvec=partial(self.K_BB_E_dot, coeffs=coeffs))
        a_star = minres(Kop, self.y, tol=1e-9)[0]
        
        ypred = calc_matrix_polynomial_dot(coeffs, self.M, self.gt2data.dot(a_star))
        pred = pd.DataFrame({'ypred': ypred}, index=self.genotypes)

        if Xpred is not None:
            pred = pred.loc[Xpred, :]

        if estimate_variance:
            pred['var'] = self.estimate_posterior_variance(Xpred=pred.index)
        
        return(pred)
    
    def K_BB_E_dot(self, v, coeffs):
        """ multiply by the m by m matrix K_BB + E"""
        yhat = calc_matrix_polynomial_dot(coeffs, self.M, self.gt2data.dot(v))
        ynoise = yhat + self.gt2data.dot(self.E_sparse.dot(v))
        return(self.gt2data.T.dot(ynoise))
    
    def estimate_posterior_variance(self, Xpred=None):
        """compute posterior variances for a list of sequences"""
        # TODO: fix response: cannot give negative variance estimates in test
        # TODO: replace rho by covariance matrix
        if Xpred is None:
            Xpred = self.space.state_labels
        n_pred, pred_idx = Xpred.shape[0], self.get_obs_idx(Xpred)
    
        # Build linear operator
        self.gt2data = self.get_gt_to_data_matrix(self.obs_idx)
        coeffs = self.get_polynomial_coeffs(lambdas=self.lambdas)
        Kop = LinearOperator((self.n_obs, self.n_obs),
                             matvec=partial(self.K_BB_E_dot, coeffs=coeffs))
        
        # Compute posterior variance for each target sequence
        covariance_distance = self.W_kd.T.dot(self.lambdas)
        K_ii = covariance_distance[0]
        post_vars = []
        for i in tqdm(pred_idx, total=n_pred):
            vec = np.zeros(self.n_genotypes)
            vec[i] = 1
            K_Bi = calc_matrix_polynomial_dot(coeffs, self.M, vec)[self.obs_idx]
            # Posibility to optimize with a good preconditioner
            alph = cg(Kop, K_Bi)[0]
            post_vars.append(K_ii - np.sum(K_Bi * alph))
    
        return(np.array(post_vars))
    
    def simulate(self, lambdas, sigma=0, p_missing=0):
        '''
        Simulates data under the specified Variance component priors
        
        Parameters
        ----------
        lambdas : array-like of shape (seq_length + 1,)
            Vector containing the variance of each of the ``seq_length``
            components characterizing the prior
        
        sigma : real
            Standard deviation of the experimental noise additional to the
            variance components
        
        p_missing : float between 0 and 1
            Probability of randomly missing genotypes in the simulated output
            data
            
        Returns
        -------
        data : pd.DataFrame of shape (n_genotypes, 3)
            DataFrame with the columns ``y_true``, ``y``and ``var`` corresponding
            to the true function at each genotype, the observed values and the
            variance of the measurement respectively for each sequence or
             genotype indicated in the ``DataFrame.index`` 
        
        '''
        
        a = np.random.normal(size=self.n_genotypes)
        if hasattr(self, 'D_pi'):
            a = self.D_pi.dot(a)
        
        # TODO: find out why this needs to be sqrt
        yhat = self.project(a, lambdas=np.sqrt(lambdas))
        y = np.random.normal(yhat, sigma) if sigma > 0 else yhat
        variance = np.full(self.n_genotypes, sigma**2)
        
        if p_missing > 0:
            n = int((1 - p_missing) * self.n_genotypes)
            sel_idxs = np.random.choice(np.arange(self.n_genotypes), n)
            y[sel_idxs] = np.nan
            variance[sel_idxs] = np.nan
        
        data = pd.DataFrame({'y_true': yhat, 'y': y, 'var': variance},
                            index=self.genotypes)
        return(data)


class DeltaPEstimator(LandscapeEstimator):
    def __init__(self, P, a=None, num_a=20, nfolds=5,
                 a_resolution=0.1, max_a_max=1e12, fac_max=0.1, fac_min=1e-6,
                 opt_method='L-BFGS-B', optimization_opts={}, scale_by=1,
                 gtol=1e-3):
        self.P = P
        self.a = a
        self.a_is_fixed = a is not None
        self.nfolds = nfolds
        
        msg = '"a" can only be None or >= 0'
        check_error(a is None or a >= 0, msg=msg)
        
        # Attributes to generate a values
        self.num_a = num_a
        
        # Default bounds for a in absence of a more clever method
        self.min_log_a = -4
        self.max_log_a = 10
        
        # Parameters to generate a grid in SeqDEFT, but should be generalizable
        # by just defining a distance metric for phi
        self.a_resolution = a_resolution
        self.max_a_max = max_a_max
        self.scale_by = scale_by
        self.fac_max = fac_max
        self.fac_min = fac_min
        
        # Optimization attributes
        self.opt_method = opt_method
        optimization_opts['gtol'] = gtol
        optimization_opts['ftol'] = 0
        self.optimization_opts = optimization_opts
        
    def calc_n_p_faces(self, length, P, n_alleles):
        return(comb(length, P) * comb(n_alleles, 2) ** P * n_alleles ** (length - P))
        
    def init(self, seq_length=None, n_alleles=None, genotypes=None,
             alphabet_type='custom'):
        
        self.define_space(seq_length=seq_length, n_alleles=n_alleles,
                          genotypes=genotypes, alphabet_type=alphabet_type)
        self.check_P()
        
        self.space.calc_laplacian()
        self.n_p_faces = self.calc_n_p_faces(self.seq_length, self.P, self.n_alleles) 
        self.n_genotypes = self.space.n_states
        self.L = Laplacian(self.n_alleles, self.seq_length)
    
    @property
    def D_kernel_basis_orth_sparse(self):
        if not hasattr(self, '_D_kernel_basis_orth_sparse'):
            self._D_kernel_basis_orth_sparse = self.construct_D_kernel_basis()
        return(self._D_kernel_basis_orth_sparse)
    
    def get_a_values(self):
        return(np.exp(np.linspace(self.min_log_a, self.max_log_a, self.num_a)))
    
    def check_P(self):
        if self.P == (self.seq_length + 1):
            msg = '"P" = l+1, the optimal density is equal to the empirical frequency.'
            raise ValueError(msg)
        elif not 1 <= self.P <= self.seq_length:
            msg = '"P" not in the right range.'
            raise ValueError(msg)
    
    def L_opt(self, phi, p=0):
        return(self.L.dot(phi) - p * self.n_alleles * phi)
    
    def D_opt(self, phi):
        Dphi = phi.copy()
        for p in range(self.P):
            Dphi = self.L_opt(Dphi, p)
        return Dphi / factorial(self.P)
    
    def calc_regularization(self, phi):
        regularizer = 0
        if np.isfinite(PHI_UB):
            flags = (phi > PHI_UB)
            if flags.any() > 0:
                regularizer += np.sum((phi[flags] - PHI_UB)**2)
        if np.isfinite(PHI_LB):
            flags = (phi < PHI_LB)
            if flags.any() > 0:
                regularizer += np.sum((phi[flags] - PHI_LB)**2)
        return(regularizer)
    
    def calc_regularization_grad(self, phi):
        regularizer = np.zeros(self.n_genotypes)
        if np.isfinite(PHI_UB):
            flags = (phi > PHI_UB)
            if flags.sum() > 0:
                regularizer[flags] += 2 * (phi[flags] - PHI_UB)
        if np.isfinite(PHI_LB):
            flags = (phi < PHI_LB)
            if flags.sum() > 0:
                regularizer[flags] += 2 * (phi[flags] - PHI_LB)
        return(regularizer)
    
    def calc_neg_log_prior_prob(self, phi, a):
        S1 = a / (2*self.n_p_faces) * np.sum(phi * self.D_opt(phi))
        regularizer = self.calc_regularization(phi)
        return(S1 + regularizer)
    
    def calc_neg_log_prior_prob_grad(self, phi, a):
        grad_S1 = a / self.n_p_faces * self.D_opt(phi)
        regularizer = self.calc_regularization_grad(phi)
        return(grad_S1 + regularizer)
    
    def S(self, phi, a):
        S1 = self.calc_neg_log_prior_prob(phi, a)
        S2 = self.calc_neg_log_likelihood(phi) 
        return(S1 + S2)
    
    def S_grad(self, phi, a):
        S1_grad = self.calc_neg_log_prior_prob_grad(phi, a)
        S2_grad = self.calc_neg_log_likelihood_grad(phi) 
        return(S1_grad + S2_grad)
    
    def S_inf(self, b):
        phi = self.D_kernel_basis_orth_sparse.dot(b)
        S2 = self.calc_neg_log_likelihood(phi)
        regularizer = self.calc_regularization(phi)
        return(S2 + regularizer)
    
    def S_grad_inf(self, b):
        phi = self.D_kernel_basis_orth_sparse.dot(b)
        S2_grad = self.calc_neg_log_likelihood_grad(phi)
        regularizer = self.calc_regularization_grad(phi)
        return(self.D_kernel_basis_orth_sparse.T.dot(S2_grad + regularizer))
    
    def construct_D_kernel_basis2(self, max_value_to_zero=1e-12):
        # TODO: think on a way to optimize this for large landscapes
        
        # Generate bases and sequences
        bases = np.array(list(range(self.n_alleles)))
        seqs = np.array(list(product(bases, repeat=self.seq_length)))
    
        # Construct D kernel basis
        
        # Basis of kernel W(0)
        D_kernel_basis = np.ones([self.n_genotypes, 1])
        
        for p in range(1, self.P):
            # Basis of kernel W(1)
            if p == 1:
                W1_dim = self.seq_length*(self.n_alleles-1)
                W1_basis = np.zeros([self.n_genotypes,W1_dim])
                for site in range(self.seq_length):
                    W1_basis[:,site*(self.n_alleles-1):(site+1)*(self.n_alleles-1)] = pd.get_dummies(seqs[:,site], drop_first=True).values
                D_kernel_basis = np.hstack((D_kernel_basis, W1_basis))
    
            # Basis of kernel W(>=2)
            if p >= 2:
                W2_dim = int(comb(self.seq_length,p) * (self.n_alleles-1)**p)
                W2_basis = np.ones([self.n_genotypes,W2_dim])
                site_groups = list(combinations(range(self.seq_length), p))
                base_groups = list(product(range(1,self.n_alleles), repeat=p))  # because we have dropped first base
                col = 0
                for site_group in site_groups:
                    for base_group in base_groups:
                        for i in range(p):
                            site, base_idx = site_group[i], base_group[i]-1  # change 'base' to its 'idx'
                            W2_basis[:,col] *= W1_basis[:,site*(self.n_alleles-1)+base_idx]
                        col += 1
                D_kernel_basis = np.hstack((D_kernel_basis, W2_basis))
    
        D_kernel_basis = orth(D_kernel_basis)    
        D_kernel_basis[np.abs(D_kernel_basis) < max_value_to_zero] = 0
        D_kernel_basis_orth_sparse = csr_matrix(D_kernel_basis)
        return(D_kernel_basis_orth_sparse)

    def get_Vj(self, j):
        if not hasattr(self, 'vj'):
            site_L = self.n_alleles * np.eye(self.n_alleles) - np.ones((self.n_alleles, self.n_alleles))
            v0 = np.full((self.n_alleles, 1), 1 / np.sqrt(self.n_alleles)) 
            v1 = orth(site_L)
            
            msg = 'Basis for subspaces V0 and V1 are not orthonormal'
            check_error(np.allclose(v1.T.dot(v0), 0), msg)
            
            self.vj = {0: v0, 1: v1,
                       (0,): v0, (1,): v1}

        if j not in self.vj:
            # self.vj[j] = np.tensordot(self.vj[j[0]], self.get_Vj(j[1:]), axes=0)
            self.vj[j] = np.vstack([np.hstack([x * self.get_Vj(j[1:]) for x in row])
                                    for row in self.vj[j[0]]])
        return(self.vj[j])

    def construct_D_kernel_basis(self, max_value_to_zero=1e-12):
        basis = [np.full((self.n_genotypes, 1), 1 / np.sqrt(self.n_genotypes))]
        for p in range(1, self.P):
            for idxs in combinations(range(self.seq_length), p):
                idxs = np.array(idxs)
                j = np.zeros(self.seq_length, dtype=int)
                j[idxs] = 1
                basis.append(self.get_Vj(tuple(j)))
        basis = np.hstack(basis)
        basis[np.abs(basis) < max_value_to_zero] = 0
        basis = csr_matrix(basis)
        return(basis)
    
    def construct_D_spectrum(self):
        D_eig_vals, D_multis = np.zeros(self.seq_length+1), np.zeros(self.seq_length+1)
        for k in range(self.seq_length+1):
            lambda_k = k * self.n_alleles
            Lambda_k = 1
            for p in range(self.P):
                Lambda_k *= lambda_k - p * self.n_alleles
            m_k = comb(self.seq_length,k) * (self.n_alleles-1)**k
            D_eig_vals[k], D_multis[k] = Lambda_k/factorial(self.P), m_k
    
        self.D_eig_vals, self.D_multis = D_eig_vals, D_multis
        
    def get_cv_iter(self, a_values):
        for train, validation in get_CV_splits(X=self.X, y=self.y,
                                               nfolds=self.nfolds,
                                               count_data=True):        
            for a in a_values:
                yield(a, train, validation)   
    
    def fit_a_cv(self):
        cv_log_L = []
        a_values = self.get_a_values()
        cv_data = self.get_cv_iter(a_values)
        
        for a, train, test in tqdm(cv_data, total=self.nfolds * self.num_a):
            (X_train, y_train), (X_test, y_test) = train, test

            self.set_data(X=X_train, y=y_train)
            phi = self._fit(a)
            
            self.set_data(X=X_test, y=y_test)
            test_logL = -self.calc_neg_log_likelihood(phi) 
            
            cv_log_L.append({'a': a, 'logL': test_logL})
        
        cv_log_L = pd.DataFrame(cv_log_L)
        cv_log_L = cv_log_L.groupby('a', as_index=False).agg({'logL': ('mean', 'std')})
        cv_log_L.columns = ['a', 'log_likelihood_mean', 'log_likelihood_sd']
        self.cv_log_L = cv_log_L
        self.a = cv_log_L['a'][np.argmax(cv_log_L['log_likelihood_mean'])]
    
    def _fit(self, a, phi_initial=None):
        check_error(a >= 0, msg='"a" must be larger or equal than 0')
        
        if phi_initial is None and a > 0:
            phi_initial = np.zeros(self.n_genotypes)
        
        if a == 0 and hasattr(self, '_fit_a_0'):
            phi = self._fit_a_0()
            
        elif a == np.inf:
            b_initial = self.D_kernel_basis_orth_sparse.T.dot(phi_initial)
            res = minimize(fun=self.S_inf, jac=self.S_grad_inf,
                           x0=b_initial, method=self.opt_method,
                           options=self.optimization_opts)
            if not res.success:
                self.report(res.message)
            b_a = res.x
            phi = self.D_kernel_basis_orth_sparse.dot(b_a)
            
        else:
            res = minimize(fun=self.S, jac=self.S_grad, args=(a,),
                           x0=phi_initial, method=self.opt_method,
                           options=self.optimization_opts)
            if not res.success:
                print(res.message)
            phi = res.x

        # a, N = a * scale_by, N *scale_by    
        return(phi)
    
    def fit(self, X, y, force_fit_a=True):
        """
        Infers the sequence-function relationship under the specified
        \Delta^{(P)} prior 
        
        Parameters
        ----------
        X : array-like of shape (n_obs,)
            Vector containing the genotypes for which have observations provided
            by `counts`. Missing sequences are assumed to have observed 0 times
            
        y : array-like of shape (n_obs,) or (n_obs, n_cols)
            Vector or matrix containing the expected type of data for each model
            
        force_fit_a : bool 
            Whether to re-fit ``a`` using cross-validation even if it is already
            defined a priori
            
        Returns
        -------
        
        landscape : pd.DataFrame (n_genotypes, 2)
            DataFrame containing the estimated function for each possible
            sequence in the space
        
        """
        self.init(genotypes=X)
        self.set_data(X, y)
        
        if not self.a_is_fixed and force_fit_a:
            self.fit_a_cv()
            self.set_data(X, y)
        
        # Fit model with a_star
        phi = self._fit(self.a)
        output = self.phi_to_output(phi)
        return(output)
    

class SeqDEFT(DeltaPEstimator):
    # Required methods
    def set_data(self, X, y):
        self.X = X
        self.y = y
        
        data = self.fill_zeros_counts(X, y)
        self.N = data.sum()
        self.R = (data / self.N)
    
    def calc_neg_log_likelihood(self, phi):
        S2 = self.N * np.sum(self.R * phi)
        S3 = self.N * np.sum(safe_exp(-phi))
        return(S2 + S3)
    
    def calc_neg_log_likelihood_grad(self, phi):
        grad_S2 = self.N * self.R
        grad_S3 = self.N * safe_exp(-phi)
        return(grad_S2 - grad_S3)
    
    def phi_to_output(self, phi):
        Q_star = self.phi_to_Q(phi)
        seq_densities = pd.DataFrame({'frequency': self.R, 'Q_star': Q_star},
                                     index=self.genotypes)
        return(seq_densities)
    
    # Optional methods
    def calc_a_max(self, phi_inf):
        a_max = self.n_p_faces * self.fac_max
        
        phi_max = self._fit(a_max, phi_initial=phi_inf)
        distance = D_geo(phi_max, phi_inf)
        
        while distance > self.a_resolution and a_max < self.max_a_max:
            a_max *= 10
            phi_max = self._fit(a_max, phi_initial=phi_inf)
            distance = D_geo(phi_max, phi_inf)
            
        return(a_max)
    
    def calc_a_min(self, phi_inf):
        a_min = self.n_p_faces * self.fac_min
        
        phi_0 = self._fit(0)
        phi_min = self._fit(a_min, phi_initial=phi_inf)
        
        distance = D_geo(phi_min, phi_0)
        
        while distance > self.a_resolution:
            a_min /= 10
            phi_min = self._fit(a_min, phi_initial=phi_inf)
            distance = D_geo(phi_min, phi_0)
        return(a_min)

    def get_a_values(self):
        phi_inf = self._fit(np.inf)
        a_min = self.calc_a_min(phi_inf) 
        a_max = self.calc_a_max(phi_inf)
        a_values = np.geomspace(a_min, a_max, self.num_a)
        return(a_values)

    def fill_zeros_counts(self, X, y):
        data = pd.Series(np.zeros(self.n_genotypes), index=self.genotypes)
        data.loc[X] = y
        data = data.astype(int)
        return(data)

    def phi_to_logQ(self, phi):
        return(-phi - logsumexp(-phi))
    
    def phi_to_Q(self, phi):
        return(np.exp(self.phi_to_logQ(phi)))
    
    def _fit_a_0(self):
        with np.errstate(divide='ignore'):
            phi = -np.log(self.R)
        return(phi)
    
    # TODO: fix and refactor simulation code
    def simulate(self, N, a_true, random_seed=None):
        # Set random seed
        np.random.seed(random_seed)
    
        # Simulate phi from prior distribution
        v = np.random.normal(size=self.n_genotypes)
        phi_true = np.zeros(self.n_genotypes)
        
        for k in range(self.P, self.seq_length+1):
            eta_k = np.sqrt(self.n_p_faces) / np.sqrt(a_true * self.D_eig_vals[k])
            self.solve_b_k(k)
            phi_true += eta_k * self.W_k_opt(v)
    
        # Construct Q_true from the simulated phi
        Q_true = np.exp(-phi_true) / np.sum(np.exp(-phi_true))
    
        # Simulate N data points from Q_true
        data = np.random.choice(self.n_genotypes, size=N, replace=True, p=Q_true)
    
        # Obtain count data
        values, counts = np.unique(data, return_counts=True)
        Ns = np.zeros(self.n_genotypes)
        Ns[values] = counts
    
        # Normalize count data
        R = Ns / N
    
        # Save N and R
        data_dict = {'N': int(N), 'R': R, 'Q_true': Q_true}
    
        # Return
        return data_dict
    
    def solve_b_k(self, k):
        # Tabulate w_k(d)
        w_k = np.zeros(self.seq_length+1)
        for d in range(self.seq_length+1):
            w_k[d] = self.w(k, d)
    
        # Solve for b_k
        b_k = solve(self.MAT, w_k)
        
        self.b_k = b_k
    
    def w(self, k, d):
        ss = 0
        for q in range(self.seq_length+1):
            ss += (-1)**q * (self.n_alleles-1)**(k-q) * comb(d,q) * comb(self.seq_length-d,k-q)
        return 1/self.n_alleles**self.seq_length * ss
    
    def W_k_opt(self, v):
        max_power = len(self.b_k) - 1
        Lsv = np.zeros([self.n_genotypes,len(self.b_k)])
        Lsv[:,0] = self.b_k[0] * v
        power = 1
        while power <= max_power:
            v = self.L_opt(v)
            Lsv[:,power] = self.b_k[power] * v
            power += 1
        Wkv = Lsv.sum(axis=1)
        return Wkv


def D_geo(phi1, phi2):
    logQ1 = -phi1 - logsumexp(-phi1)
    logQ2 = -phi2 - logsumexp(-phi2)
    s = np.exp(logsumexp(0.5 * (logQ1 + logQ2)))
    x = min(s, 1)
    return 2 * np.arccos(x)


def safe_exp(v):
    u = v.copy()
    u[u > U_MAX] = U_MAX
    return np.exp(u)<|MERGE_RESOLUTION|>--- conflicted
+++ resolved
@@ -23,13 +23,9 @@
 from gpmap.src.utils import (get_sparse_diag_matrix, check_error,
                              calc_matrix_polynomial_dot, Frob, grad_Frob,
                              reciprocal, calc_Kn_matrix, calc_cartesian_product,
-<<<<<<< HEAD
                              calc_cartesian_prod_freqs, get_CV_splits)
-=======
-                             calc_cartesian_prod_freqs)
->>>>>>> 53765d31
 from gpmap.src.seq import (guess_space_configuration, get_alphabet,
-                           get_seqs_from_alleles, get_product_states)
+                           get_seqs_from_alleles)
 
 
 class Laplacian(object):
