--- conflicted
+++ resolved
@@ -42,19 +42,8 @@
     def rayleigh_quotient(self, v, metric=None):
         return(self.quad(v) / inner_product(v, v, metric=metric))
     
-<<<<<<< HEAD
     def inv_dot(self, v, show=False):
         res = minres(self, v, tol=1e-6, show=show)
-=======
-    @property
-    def linear_operator(self):
-        if not hasattr(self, '_op'):
-            self._op = LinearOperator((self.n_obs, self.n_obs), matvec=self.dot)
-        return(self._op)
-    
-    def inv_dot(self, v, show=False):
-        res = minres(self.linear_operator, v, tol=1e-6, show=show)
->>>>>>> 428a8851
         self.res = res[1]
         return(res[0])
 
@@ -359,7 +348,6 @@
         self.known_var = False
         self.set_mode()
     
-<<<<<<< HEAD
     @property
     def lambdas_multiplicity(self):
         return(self.W.L.lambdas_multiplicity)
@@ -372,11 +360,10 @@
     
     def _dot(self, v):
         return(self.W.dot(v))
-=======
+
     def inv_quad(self, v, show=False):
         u = self.inv_dot(v, show=show)
         return(np.sum(u * v))
->>>>>>> 428a8851
 
 #################### Skewed operators ##################################
 
