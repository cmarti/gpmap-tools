--- conflicted
+++ resolved
@@ -25,7 +25,6 @@
 - Add functionto center the spines in the visualizations
 - Fix error in calculation of rate matrix when having variable mutation rates
 - Have default figure configurations in some global variables or configuration that can be easily changed across all plots
-<<<<<<< HEAD
 - Add section to tutorial for how to select Ns in case of trying to represent directly a probability distribution
 - Optimize Laplacian matvec method for further efficiency if possible
 - Fix problem cross validation problem with non integer counts deriving from phylogenetic correction
@@ -34,6 +33,4 @@
 - Fix problem when building nucleotide spaces and transform specifically values with stop codons and not every genotype without assigned phenotype to be able to detect problems in the code. 
 - Reimplement datashader plotting functions using v0.12 native mpl interface
 - Think whether to implement and embedding object
-=======
-- Add docstrings to seqdeft and methods
->>>>>>> 5c78c9f8
+- Add docstrings to seqdeft and methods