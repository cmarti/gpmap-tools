--- conflicted
+++ resolved
@@ -21,10 +21,7 @@
 - Write docstrings for space variance components and vjs calculations and add to API reference
 - Figure out inconsistency between using the correct eigenvalues and getting wrong projections in the skewed kernel. So far it makes more sense to have the correct projection operators
 - Clean up some options for plotting that we are not using that much and make everything confusing.
-<<<<<<< HEAD
 - Add colorbar functionality for datashader plots
 - Add functionto center the spines in the visualizations
-=======
 - Fix error in calculation of rate matrix when having variable mutation rates
-- Have default figure configurations in some global variables or configuration that can be easily changed across all plots
->>>>>>> 84e490ca
+- Have default figure configurations in some global variables or configuration that can be easily changed across all plots