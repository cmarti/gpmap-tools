--- conflicted
+++ resolved
@@ -27,14 +27,11 @@
   Re-test mutational biases
 - Think whether to implement an embedding object
 - Streamline reduced alphabet
-<<<<<<< HEAD
 - Compare inv_dot using minres and taking the reciprocal of the eigenvalues.
   minres allows having different residual variances per observation though
-=======
 - Implement the 1SD rule to select hyperparameter in cv
 - Better figure out how to calculate the covariance distance using L polynomial
   and reimplement without L_powers_unique_entries_inv
->>>>>>> 95491e71
   
 Low priority
 - Add some descriptions to the datasets and reference to the original paper
